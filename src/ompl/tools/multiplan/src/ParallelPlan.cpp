--- conflicted
+++ resolved
@@ -88,11 +88,7 @@
     return solve(ptc, 1, planners_.size(), hybridize);
 }
 
-<<<<<<< HEAD
 ompl::base::PlannerStatus ompl::tools::ParallelPlan::solve(const base::PlannerTerminationCondition &ptc, std::size_t minSolCount,
-=======
-ompl::base::PlannerStatus ompl::tools::ParallelPlan::solve(const base::PlannerTerminationCondition &ptc, std::size_t minSolCount, 
->>>>>>> 770a60bf
   std::size_t maxSolCount, bool hybridize)
 {
     if (!pdef_->getSpaceInformation()->isSetup())
@@ -128,26 +124,18 @@
             }
     }
 
-<<<<<<< HEAD
     if (pdef_->hasSolution())
         OMPL_INFORM("ParallelPlan::solve(): Solution found by one or more threads in %f seconds", time::seconds(time::now() - start));
     else
         OMPL_WARN("ParallelPlan::solve(): Unable to find solution by any of the threads in %f seconds", time::seconds(time::now() - start));
-=======
-    OMPL_INFORM("ParallelPlan Solve: Solution found by one or more of the threads in %f seconds", time::seconds(time::now() - start));
->>>>>>> 770a60bf
 
     return base::PlannerStatus(pdef_->hasSolution(), pdef_->hasApproximateSolution());
 }
 
 void ompl::tools::ParallelPlan::solveOne(base::Planner *planner, std::size_t minSolCount, const base::PlannerTerminationCondition *ptc)
 {
-<<<<<<< HEAD
     OMPL_DEBUG("ParallelPlam.solveOne starting planner %s", planner->getName().c_str());
 
-=======
-    OMPL_DEBUG("ParallelPlan starting planner %s", planner->getName().c_str());
->>>>>>> 770a60bf
     time::point start = time::now();
     if (planner->solve(*ptc))
     {
@@ -157,20 +145,11 @@
         foundSolCountLock_.unlock();
         if (nrSol >= minSolCount)
             ptc->terminate();
-<<<<<<< HEAD
-
         OMPL_DEBUG("ParallelPlan.solveOne: Solution found by %s in %lf seconds", planner->getName().c_str(), duration);
     }
 }
 
 void ompl::tools::ParallelPlan::solveMore(base::Planner *planner, std::size_t minSolCount, std::size_t maxSolCount,
-=======
-        OMPL_DEBUG("ParallelPlan: Solution found by %s in %lf seconds", planner->getName().c_str(), duration);
-    }
-}
-
-void ompl::tools::ParallelPlan::solveMore(base::Planner *planner, std::size_t minSolCount, std::size_t maxSolCount, 
->>>>>>> 770a60bf
   const base::PlannerTerminationCondition *ptc)
 {
     OMPL_DEBUG("ParallelPlan.solveMore: starting planner %s", planner->getName().c_str());
@@ -186,11 +165,7 @@
         if (nrSol >= maxSolCount)
             ptc->terminate();
 
-<<<<<<< HEAD
         OMPL_DEBUG("ParallelPlan.solveMore: Solution found by %s in %lf seconds", planner->getName().c_str(), duration);
-=======
-        OMPL_DEBUG("ParallelPlan: Solution found by %s in %lf seconds", planner->getName().c_str(), duration);
->>>>>>> 770a60bf
 
         const std::vector<base::PlannerSolution> &paths = pdef_->getSolutions();
 
@@ -204,11 +179,7 @@
             phybrid_->computeHybridPath();
 
         duration = time::seconds(time::now() - start);
-<<<<<<< HEAD
         OMPL_DEBUG("ParallelPlan.solveMore: Spent %f seconds hybridizing %u solution paths (attempted %u connections between paths)", duration,
-=======
-        OMPL_DEBUG("Spent %f seconds hybridizing %u solution paths (attempted %u connections between paths)", duration, 
->>>>>>> 770a60bf
           (unsigned int)phybrid_->pathCount(), attempts);
     }
 }