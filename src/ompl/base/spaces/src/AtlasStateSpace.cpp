/*********************************************************************
* Software License Agreement (BSD License)
*
*  Copyright (c) 2014, Rice University
*  All rights reserved.
*
*  Redistribution and use in source and binary forms, with or without
*  modification, are permitted provided that the following conditions
*  are met:
*
*   * Redistributions of source code must retain the above copyright
*     notice, this list of conditions and the following disclaimer.
*   * Redistributions in binary form must reproduce the above
*     copyright notice, this list of conditions and the following
*     disclaimer in the documentation and/or other materials provided
*     with the distribution.
*   * Neither the name of the Rice University nor the names of its
*     contributors may be used to endorse or promote products derived
*     from this software without specific prior written permission.
*
*  THIS SOFTWARE IS PROVIDED BY THE COPYRIGHT HOLDERS AND CONTRIBUTORS
*  "AS IS" AND ANY EXPRESS OR IMPLIED WARRANTIES, INCLUDING, BUT NOT
*  LIMITED TO, THE IMPLIED WARRANTIES OF MERCHANTABILITY AND FITNESS
*  FOR A PARTICULAR PURPOSE ARE DISCLAIMED. IN NO EVENT SHALL THE
*  COPYRIGHT OWNER OR CONTRIBUTORS BE LIABLE FOR ANY DIRECT, INDIRECT,
*  INCIDENTAL, SPECIAL, EXEMPLARY, OR CONSEQUENTIAL DAMAGES (INCLUDING,
*  BUT NOT LIMITED TO, PROCUREMENT OF SUBSTITUTE GOODS OR SERVICES;
*  LOSS OF USE, DATA, OR PROFITS; OR BUSINESS INTERRUPTION) HOWEVER
*  CAUSED AND ON ANY THEORY OF LIABILITY, WHETHER IN CONTRACT, STRICT
*  LIABILITY, OR TORT (INCLUDING NEGLIGENCE OR OTHERWISE) ARISING IN
*  ANY WAY OUT OF THE USE OF THIS SOFTWARE, EVEN IF ADVISED OF THE
*  POSSIBILITY OF SUCH DAMAGE.
*********************************************************************/

/* Author: Caleb Voss */

#include "ompl/base/spaces/AtlasStateSpace.h"

#include "ompl/base/PlannerDataGraph.h"
#include "ompl/base/SpaceInformation.h"
#include "ompl/base/spaces/AtlasChart.h"
#include "ompl/util/Exception.h"

#include <boost/foreach.hpp>
#include <boost/math/special_functions/gamma.hpp>
#include <boost/lambda/bind.hpp>
#include <boost/lambda/lambda.hpp>
#include <boost/thread/lock_guard.hpp>

#include <eigen3/Eigen/Core>
#include <eigen3/Eigen/Geometry>

/// AtlasStateSampler

/// Public
ompl::base::AtlasStateSampler::AtlasStateSampler (const AtlasStateSpace &atlas)
: StateSampler(&atlas), atlas_(atlas)
{
}

void ompl::base::AtlasStateSampler::sampleUniform (State *state)
{
    Eigen::VectorXd r(atlas_.getManifoldDimension());
    AtlasChart *c;
    
    do
    {
        // Rejection sampling to find a point inside a chart's polytope
        do
        {
            // Pick a chart according to measure
            c = &atlas_.sampleChart();
            
            // Sample a point within rho_s of the center
            do
                r.setRandom();
            while (r.squaredNorm() > 1);
            r *= atlas_.getRho_s();
        }
        while (!c->inP(r));
        
        r = c->psi(r);
    }
    while (r.hasNaN() || atlas_.bigF(r).norm() > atlas_.getProjectionTolerance());
    
    // Extend polytope of neighboring chart wherever point is near the border
    c->borderCheck(c->psiInverse(r));
    state->as<AtlasStateSpace::StateType>()->setRealState(r, *c);
}

void ompl::base::AtlasStateSampler::sampleUniformNear (State *state, const State *near, const double distance)
{
    AtlasStateSpace::StateType *astate = state->as<AtlasStateSpace::StateType>();
    const AtlasStateSpace::StateType *anear = near->as<AtlasStateSpace::StateType>();
    Eigen::VectorXd n = anear->toVector();
    Eigen::VectorXd r;
    const AtlasChart *c = &anear->getChart();
    
    // Rejection sampling to find a point on the manifold
    do
    {
        // Sample within radius of distance
        Eigen::VectorXd uoffset(atlas_.getManifoldDimension());
        do
            uoffset.setRandom();
        while (uoffset.squaredNorm() > 1);
        const Eigen::VectorXd xoffset = c->phi(uoffset) - c->phi(Eigen::VectorXd::Zero(atlas_.getManifoldDimension()));
        r = c->psi(c->psiInverse(n + distance * xoffset.normalized()));
    }
    while (r.hasNaN() || atlas_.bigF(r).norm() > atlas_.getProjectionTolerance()  /*|| (r - n).squaredNorm() > distance*distance*/);
    astate->setRealState(r, *c);
    
    // It might belong to a different chart
    c = atlas_.owningChart(r);
    if (!c)
        c = &atlas_.newChart(r);
    else
        r = c->psi(c->psiInverse(r));
    astate->setRealState(r, *c);
}

void ompl::base::AtlasStateSampler::sampleGaussian (State *state, const State *mean, const double stdDev)
{
    AtlasStateSpace::StateType *astate = state->as<AtlasStateSpace::StateType>();
    const AtlasStateSpace::StateType *amean = mean->as<AtlasStateSpace::StateType>();
    Eigen::VectorXd r;
    const std::size_t k = atlas_.getManifoldDimension();
    
    // Rejection sampling to find a point in the ball
    const AtlasChart *c;
    boost::lock_guard<boost::mutex> lock(mutices_.rng_);
    do
    {
        c = &amean->getChart();
        const Eigen::VectorXd u = c->psiInverse(astate->toVector());
        Eigen::VectorXd rand(k);
        const double s = stdDev / std::sqrt(k);
        for (std::size_t i = 0; i < k; i++)
            rand[i] = rng_.gaussian(0, s);
        r = c->psi(u + rand);
    }
    while (r.hasNaN() || atlas_.bigF(r).norm() > atlas_.getProjectionTolerance());
    
    // It might belong to a different chart
    c = atlas_.owningChart(r);
    if (!c)
        c = &atlas_.newChart(r);
    else
        r = c->psi(c->psiInverse(r));
    astate->setRealState(r, *c);
}

/// AtlasValidStateSampler

/// Public

ompl::base::AtlasValidStateSampler::AtlasValidStateSampler (const AtlasStateSpacePtr &atlas, const SpaceInformation *si)
: ValidStateSampler(si), sampler_(*atlas)
{
}

bool ompl::base::AtlasValidStateSampler::sample (State *state)
{
    unsigned int fails = 0;
    do
        sampler_.sampleUniform(state);
    while (!si_->isValid(state) && ++fails < attempts_);
    
    return fails < attempts_;
}

bool ompl::base::AtlasValidStateSampler::sampleNear (State *state, const State *near, const double distance)
{
    unsigned int fails = 0;
    do
        sampler_.sampleUniformNear(state, near, distance);
    while (!si_->isValid(state) && ++fails < attempts_);
    
    return fails < attempts_;
}

/// AtlasMotionValidator

/// Public
ompl::base::AtlasMotionValidator::AtlasMotionValidator (SpaceInformation *si)
: MotionValidator(si), atlas_(*si->getStateSpace()->as<AtlasStateSpace>())
{
    checkSpace();
}

ompl::base::AtlasMotionValidator::AtlasMotionValidator (const SpaceInformationPtr &si)
: MotionValidator(si), atlas_(*si->getStateSpace()->as<AtlasStateSpace>())
{
    checkSpace();
}

bool ompl::base::AtlasMotionValidator::checkMotion (const State *s1, const State *s2) const
{
    // Simply invoke the manifold-traversing algorithm of the atlas
    return atlas_.followManifold(s1->as<AtlasStateSpace::StateType>(), s2->as<AtlasStateSpace::StateType>());
}

bool ompl::base::AtlasMotionValidator::checkMotion (const State *s1, const State *s2, std::pair<State *, double> &lastValid) const
{
    // Invoke the advanced version of the manifold-traversing algorithm to save intermediate states
    std::vector<AtlasStateSpace::StateType *> stateList;
    const bool noCollisionChecking = true;
    bool reached = atlas_.followManifold(s1->as<AtlasStateSpace::StateType>(), s2->as<AtlasStateSpace::StateType>(),
        noCollisionChecking, &stateList);
    
    // Go back and collision check by hand
    const StateValidityCheckerPtr &svc = si_->getStateValidityChecker();
    double length = 0;
    bool foundCollision = false;
    for (std::size_t i = 1; i < stateList.size(); i++)
    {
        if (!foundCollision && !svc->isValid(stateList[i]))
        {
            // This is the first point in collision; save the previous state and length so far
            foundCollision = true;
            lastValid.second = length;
            if (lastValid.first)
                atlas_.copyState(lastValid.first, stateList[i-1]);
        }
        length += atlas_.distance(stateList[i-1], stateList[i]);
        atlas_.freeState(stateList[i-1]);
    }
    atlas_.freeState(stateList.back());
    
    // Compute the interpolation parameter of the last valid state
    if (!reached)
        lastValid.second /= length;
    
    return reached;
}

/// Private
void ompl::base::AtlasMotionValidator::checkSpace (void)
{
    if (!dynamic_cast<AtlasStateSpace *>(si_->getStateSpace().get()))
        throw ompl::Exception("AtlasMotionValidator's SpaceInformation needs to use an AtlasStateSpace!");
}

/// AtlasStateSpace::StateType

/// Public
ompl::base::AtlasStateSpace::StateType::StateType (const unsigned int dimension)
: RealVectorStateSpace::StateType(), chart_(NULL), dimension_(dimension)
{
    // Mimic what RealVectorStateSpace::allocState() would have done
    values = new double[dimension_];
}

ompl::base::AtlasStateSpace::StateType::~StateType(void)
{
    // Mimic what RealVectorStateSpace::freeState() would have done
    delete [] values;
}

void ompl::base::AtlasStateSpace::StateType::setRealState (const Eigen::VectorXd &x, const AtlasChart &c)
{
    {
        boost::lock_guard<boost::mutex> lock(mutices_.vector_);
        for (std::size_t i = 0; i < dimension_; i++)
            (*this)[i]  = x[i];
    }
    boost::lock_guard<boost::mutex> lock(mutices_.chart_);
    if (chart_ != &c)
    {
        if (chart_)
            chart_->disown(this);
        c.own(this);
    }
    chart_ = &c;
}

Eigen::VectorXd ompl::base::AtlasStateSpace::StateType::toVector (void) const
{
    boost::lock_guard<boost::mutex> lock(mutices_.vector_);
    Eigen::VectorXd x(dimension_);
    for (std::size_t i = 0; i < dimension_; i++)
        x[i] = (*this)[i];
    return x;
}

const ompl::base::AtlasChart &ompl::base::AtlasStateSpace::StateType::getChart (void) const
{
    return *chart_;
}

const ompl::base::AtlasChart *ompl::base::AtlasStateSpace::StateType::getChart_safe (void) const
{
    return chart_;
}

void ompl::base::AtlasStateSpace::StateType::setChart (const AtlasChart &c, const bool fast)
{
    boost::lock_guard<boost::mutex> lock(mutices_.chart_);
    if (chart_ != &c)
    {
        if (chart_ && !fast)
            chart_->disown(this);
        c.own(this);
    }
    chart_ = &c;
}

/// AtlasStateSpace

/// Public
ompl::base::AtlasStateSpace::AtlasStateSpace (const unsigned int dimension, const ConstraintsFn constraints, const JacobianFn jacobian)
: RealVectorStateSpace(dimension),
    bigF(constraints),
    bigJ(jacobian ? jacobian : boost::bind(&AtlasStateSpace::numericalJacobian, this, boost::lambda::_1)),
    n_(dimension), delta_(0.02), epsilon_(0.1), exploration_(0.5), lambda_(2),
    projectionTolerance_(1e-8), projectionMaxIterations_(300), maxChartsPerExtension_(200), monteCarloSampleCount_(100), setup_(false), noAtlas_(true)
{
    Eigen::initParallel();
    setName("Atlas" + RealVectorStateSpace::getName());
    
    // Infer the manifold dimension
    Eigen::VectorXd zero = Eigen::VectorXd::Zero(n_);
    k_ = n_ - bigF(zero).size();
    if (k_ <= 0)
        throw ompl::Exception("Too many constraints! The manifold must be at least 1-dimensional.");
    if (!jacobian)
        OMPL_INFORM("Atlas: Jacobian not given. Using numerical methods to compute it. (May be slower and/or less accurate.)");
    else if (bigJ(zero).rows() != bigF(zero).size() || bigJ(zero).cols() != n_)
        throw ompl::Exception("Dimensions of the Jacobian are incorrect! Should be n-k by n, where n, k are the ambient, manifold dimensions.");
    
    
    setRho(0.1);
    setAlpha(M_PI/16);
    
    ballMeasure_ = std::pow(std::sqrt(M_PI), k_) / boost::math::tgamma(k_/2.0 + 1);
    
    // Generate random samples within the ball
    samples_.resize(monteCarloSampleCount_);
    for (std::size_t i = 0; i < samples_.size(); i++)
    {
        do
            samples_[i] = Eigen::VectorXd::Random(k_);
        while (samples_[i].squaredNorm() > 1);
    }
}

ompl::base::AtlasStateSpace::~AtlasStateSpace (void)
{
    for (std::size_t i = 0; i < charts_.size(); i++)
        delete charts_[i];
}

void ompl::base::AtlasStateSpace::stopBeingAnAtlas (const bool yes)
{
    noAtlas_ = yes;
}

void ompl::base::AtlasStateSpace::setup (void)
{
    if (setup_)
        return;
    
    if (!si_)
        throw ompl::Exception("Must associate a SpaceInformation object to the AtlasStateSpace via setStateInformation() before use.");
    RealVectorStateSpace::setup();
    setup_ = true;
}

void ompl::base::AtlasStateSpace::clear (void)
{
    // Copy the list of charts
    std::vector<AtlasChart *> oldCharts;
    {
        boost::lock_guard<boost::mutex> lock(mutices_.chartsVector_);
        for (std::size_t i = 0; i < charts_.size(); i++)
        {
            oldCharts.push_back(charts_[i]);
        }
        
        charts_.clear();
    }
    
    for (std::size_t i = 0; i < oldCharts.size(); i++)
    {
        if (oldCharts[i]->isAnchor())
        {
            // Reincarnate the chart
            oldCharts[i]->substituteChart(anchorChart(oldCharts[i]->phi(Eigen::VectorXd::Zero(k_))));
        }
        delete oldCharts[i];
    }
}

void ompl::base::AtlasStateSpace::setSpaceInformation (const SpaceInformationPtr &si)
{
    // Check that the object is valid
    if (!si)
        throw ompl::Exception("SpaceInformationPtr associated to the AtlasStateSpace was NULL.");
    if (si->getStateSpace().get() != this)
        throw ompl::Exception("SpaceInformation for AtlasStateSpace must be constructed from the same space object.");
    
    // Save only a raw pointer to prevent a cycle
    si_ = si.get();
    
    si_->setStateValidityCheckingResolution(delta_);
}

void ompl::base::AtlasStateSpace::setDelta (const double delta)
{
    if (delta <= 0)
        throw ompl::Exception("Please specify a positive delta.");
    delta_  = delta;
    
    if (si_)
        si_->setStateValidityCheckingResolution(delta_);
}

void ompl::base::AtlasStateSpace::setEpsilon (const double epsilon)
{
    if (epsilon <= 0)
        throw ompl::Exception("Please specify a positive epsilon.");
    epsilon_ = epsilon;
}

void ompl::base::AtlasStateSpace::setRho (const double rho)
{
    if (rho <= 0)
        throw ompl::Exception("Please specify a positive rho.");
    rho_ = rho;
    rho_s_ = rho_ / std::pow(1 - exploration_, 1.0/k_);
}

void ompl::base::AtlasStateSpace::setAlpha (const double alpha)
{
    if (alpha <= 0 || alpha >= M_PI_2)
        throw ompl::Exception("Please specify an alpha within the range (0,pi/2).");
    cos_alpha_ = std::cos(alpha);
}

void ompl::base::AtlasStateSpace::setExploration (const double exploration)
{
    if (exploration < 0 || exploration >= 1)
        throw ompl::Exception("Please specify an exploration value within the range [0,1).");
    exploration_ = exploration;
    
    // Update sampling radius
    setRho(rho_);
}

void ompl::base::AtlasStateSpace::setLambda (const double lambda)
{
    if (lambda <= 1)
        throw ompl::Exception("Please specify a lambda greater than 1.");
    lambda_ = lambda;
}

void ompl::base::AtlasStateSpace::setProjectionTolerance (const double tolerance)
{
    if (tolerance <= 0)
        throw ompl::Exception("Please specify a projection tolerance greater than 0.");
    projectionTolerance_ = tolerance;
}

void ompl::base::AtlasStateSpace::setProjectionMaxIterations (const unsigned int iterations)
{
    if (iterations == 0)
        throw ompl::Exception("Please specify a positive maximum projection iteration count.");
    projectionMaxIterations_ = iterations;
}

void ompl::base::AtlasStateSpace::setMaxChartsPerExtension (const unsigned int charts)
{
    maxChartsPerExtension_ = charts;
}

void ompl::base::AtlasStateSpace::setMonteCarloSampleCount (const unsigned int count)
{
    monteCarloSampleCount_ = count;;
}

double ompl::base::AtlasStateSpace::getDelta (void) const
{
    return delta_;
}

double ompl::base::AtlasStateSpace::getEpsilon (void) const
{
    return epsilon_;
}

double ompl::base::AtlasStateSpace::getRho (void) const
{
    return rho_;
}

double ompl::base::AtlasStateSpace::getAlpha (void) const
{
    return std::acos(cos_alpha_);
}

double ompl::base::AtlasStateSpace::getExploration (void) const
{
    return exploration_;
}

double ompl::base::AtlasStateSpace::getLambda (void) const
{
    return lambda_;
}

double ompl::base::AtlasStateSpace::getRho_s (void) const
{
    return rho_s_;
}

double ompl::base::AtlasStateSpace::getProjectionTolerance (void) const
{
    return projectionTolerance_;
}

unsigned int ompl::base::AtlasStateSpace::getProjectionMaxIterations (void) const
{
    return projectionMaxIterations_;
}

unsigned int ompl::base::AtlasStateSpace::getMaxChartsPerExtension (void) const
{
    return maxChartsPerExtension_;
}

unsigned int ompl::base::AtlasStateSpace::getMonteCarloSampleCount (void) const
{
    return monteCarloSampleCount_;
}

unsigned int ompl::base::AtlasStateSpace::getAmbientDimension (void) const
{
    return n_;
}

unsigned int ompl::base::AtlasStateSpace::getManifoldDimension (void) const
{
    return k_;
}

ompl::base::AtlasChart &ompl::base::AtlasStateSpace::anchorChart (const Eigen::VectorXd &xorigin) const
{
    return newChart(xorigin, true);
}

ompl::base::AtlasChart &ompl::base::AtlasStateSpace::sampleChart (void) const
{
    double r;
    {
        boost::lock_guard<boost::mutex> lock(mutices_.rng_);
        r = rng_.uniform01();
    }
    
    boost::lock_guard<boost::mutex> lock1(mutices_.chartsVector_);
    boost::lock_guard<boost::mutex> lock2(mutices_.chartsWeights_);
    if (charts_.size() < 1)
        throw ompl::Exception("Atlas sampled before any charts were made. Use AtlasStateSpace::newChart() first.");
    return *charts_.sample(r);
}

ompl::base::AtlasChart *ompl::base::AtlasStateSpace::owningChart (const Eigen::VectorXd &x, const AtlasChart *const neighbor) const
{
    // Use hint first if available
    AtlasChart *bestC = NULL;
    if (neighbor)
    {
        bestC = const_cast<AtlasChart *>(neighbor->owningNeighbor(x));
        if (bestC)
            return bestC;
    }
    
    // If not found, search through all charts for the best match
    double best = delta_;
    for (std::size_t i = 0; i < charts_.size(); i++)
    {
        // The point must lie in the chart's validity region and polytope
        AtlasChart &c = *charts_[i];
        const Eigen::VectorXd psiInvX = c.psiInverse(x);
        const Eigen::VectorXd psiPsiInvX = c.psi(psiInvX);
        if ((c.phi(psiInvX) - psiPsiInvX).norm() < epsilon_ && psiInvX.norm() < rho_ && c.inP(psiInvX))
        {
            // The closer the point to where the chart puts it, the better
            double err = (psiPsiInvX - x).norm();
            if (err < best)
            {
                bestC = &c;
                best = err;
            }
        }
    }
    
    return bestC;
}

ompl::base::AtlasChart &ompl::base::AtlasStateSpace::newChart (const Eigen::VectorXd &xorigin, const bool anchor) const
{
    AtlasChart &addedC = *new AtlasChart(*this, xorigin, anchor);
    std::vector<AtlasChart *> oldCharts;
    {
        boost::lock_guard<boost::mutex> lock(mutices_.chartsVector_);
        for (std::size_t i = 0; i < charts_.size(); i++)
        {
            oldCharts.push_back(charts_[i]);
        }
        addedC.setID(charts_.size());
        charts_.add(&addedC, addedC.getMeasure());
    }
    
    // Ensure all charts respect boundaries of the new one, and vice versa
    for (std::size_t i = 0; i < oldCharts.size(); i++)
    {
        // If the two charts are near enough, introduce a boundary
        AtlasChart &c = *oldCharts[i];
        if ((c.phi(Eigen::VectorXd::Zero(k_)) - addedC.phi(Eigen::VectorXd::Zero(k_))).norm() < 2*rho_)
            AtlasChart::generateHalfspace(c, addedC);
    }
    
    return addedC;
}

Eigen::VectorXd ompl::base::AtlasStateSpace::dichotomicSearch (const AtlasChart &c, const Eigen::VectorXd &xinside, Eigen::VectorXd xoutside) const
{
    // Cut the distance in half, moving toward xinside until we are inside the chart
    while (!c.inP(c.psiInverse(xoutside)))
        xoutside = 0.5 * (xinside + xoutside);
    
    return xoutside;
}

void ompl::base::AtlasStateSpace::updateMeasure (const AtlasChart &c) const
{
    boost::lock_guard<boost::mutex> lock(mutices_.chartsWeights_);
    charts_.update(charts_.getElements()[c.getID()], c.getMeasure());
}

double ompl::base::AtlasStateSpace::getMeasureKBall (void) const
{
    return ballMeasure_;
}

const std::vector<Eigen::VectorXd> &ompl::base::AtlasStateSpace::getMonteCarloSamples (void) const
{
    return samples_;
}

std::size_t ompl::base::AtlasStateSpace::getChartCount (void) const
{
    return charts_.size();
}

/** \brief Traverse the manifold from \a from toward \a to. Returns true if we reached \a to, and false if
    * we stopped early for any reason, such as a collision or traveling too far. No collision checking is performed
    * if \a interpolate is true. If \a stateList is not NULL, the sequence of intermediates is saved to it, including
    * a copy of \a from, as well as the final state. */
bool ompl::base::AtlasStateSpace::followManifold (const StateType *from, const StateType *to, const bool interpolate,
                                                  std::vector<StateType *> *const stateList) const
{
    unsigned int chartsCreated = 0;
    AtlasChart *c = const_cast<AtlasChart *>(&from->getChart());
    const StateValidityCheckerPtr &svc = si_->getStateValidityChecker();
    StateType *temp = allocState()->as<StateType>();
    
    // Save a copy of the from state
    if (stateList)
    {
        stateList->clear();
        StateType *fromCopy = allocState()->as<StateType>();
        copyState(fromCopy, from);
        stateList->push_back(fromCopy);
    }
    
    Eigen::VectorXd x_n, x_r, x_j, x_0, u_n, u_r, u_j;
    std::list<Eigen::VectorXd> lastTenX;
    double lastTenD = 0;
    x_n = from->toVector();
    x_r = to->toVector();
    
    // We will stop if we exit the ball of radius d_0 centered at x_0
    x_0 = x_j = x_n;
    double d_0 = (x_n - x_r).norm();
    double d = 0;
    
    // Project from and to points onto the chart
    u_n = c->psiInverse(x_n);
    u_r = c->psiInverse(x_r);
    
    // Deviation: we can't know whether we're in 'explore' mode. We typically actually want to reach the specified sample, not just to grow the atlas.
    /*
    if (explore)
    {
        u_r = u_n + d_0*(u_r - u_n).normalized();  // Note the difference between this and the pseudocode (line 8): it's a subtle mistake
        x_r = c.phi(u_r);
    }
    */
    
    //bool chartCreated = false;    // Unused for now
    while ((u_r - u_n).squaredNorm() > delta_*delta_)
    {
        lastTenX.push_back(x_n);
        lastTenD += (x_n - x_j).norm();
        if (lastTenX.size() > 10)
        {
            lastTenD -= (lastTenX.front() - *boost::next(lastTenX.begin())).norm();
            lastTenX.pop_front();
            if ((lastTenX.front() - lastTenX.back()).norm() < 0.1*lastTenD)
            {
                // No way to get out
                OMPL_DEBUG("Probably got stuck in local minimum.");
                break;
            }
        }
        
        
        // Step by delta toward the target and project
        u_j = u_n + delta_*(u_r - u_n).normalized();    // Note the difference to pseudocode (line 13): a similar mistake to line 8
        x_j = c->psi(u_j);
        
        double d_s = (x_n - x_j).norm();
        bool changedChart = false;
        
        // Collision check unless interpolating
        temp->setRealState(x_j, *c);
        if (!interpolate && !svc->isValid(temp))
            break;
        
        if (((x_j - c->phi(u_j)).squaredNorm() > epsilon_*epsilon_ || delta_/d_s < cos_alpha_ || u_j.squaredNorm() > rho_*rho_))
        {
            // Left the validity region of the chart; make a new one
            if (u_n.norm() < 1e-6)
            {
               // Point we want to center the new chart on is already a chart center
                c = &newChart(dichotomicSearch(*c, x_n, x_j));  // See paper's discussion of probabilistic completeness; this was left out of pseudocode
            }
            else
            {
                c = &newChart(x_n);
            }
            chartsCreated++;
            changedChart = true;
            //chartCreated = true;  // Again, unused
        }
        else if (!c->inP(u_j))
        {
            // Left the polytope of the chart; find the correct chart
            AtlasChart *newc = owningChart(c->phi(u_j), c);   // Paper says this is a neighboring chart. That may not always be true, esp. for large delta
            
            // Deviation: If rho is too big, charts have gaps between them; this fixes it on the fly
            if (!newc)
            {
                OMPL_DEBUG("Fell between the cracks! Patching in a new chart now.");
                c->shrinkRadius();
                updateMeasure(*c);
                c = &newChart(x_n);
                chartsCreated++;
            }
            else
            {
                c = newc;
            }
            
            // Deviation: again we can't know about 'explore' mode or whether a chart is in the current tree
            /*
            if (!interpolate && (chartCreated || (!explore && inTree(c))))
                break;
            */
            
            changedChart = true;
        }
        
        if (changedChart)
        {
            // Re-project onto the different chart
            u_j = c->psiInverse(x_j);
            u_r = c->psiInverse(x_r);
            
            // Deviation: 'explore' mode issue, once again
            /*
            if (explore)
            {
                u_n = c->psiInverse(x_n);
                u_r = u_n + (x_r - x_n).norm() * (u_r - u_n).normalized();  // Note the difference to pseudocode (line 37). More severe issue than line 8.
                x_r = c->phi(u_r);
            }
            */
        }
        
        // Deviation: No control over the planner's tree, so we'll just keep the state in a list, if requested
        if (stateList)
        {
            StateType *intermediate = allocState()->as<StateType>();
            intermediate->setRealState(x_j, *c);
            stateList->push_back(intermediate);
        }
        
        // Update iteration variables
        u_n = u_j;
        x_n = x_j;
        
        // Check stopping criteria regarding how far we've gone
        d += d_s;
        if ((x_0 - x_j).norm() > d_0 || d > lambda_*d_0 || chartsCreated > maxChartsPerExtension_)
            break;
    }
    if (chartsCreated > maxChartsPerExtension_)
        OMPL_DEBUG("Stopping extension early b/c too many charts created.");
    const bool reached = ((x_r - x_n).squaredNorm() < delta_*delta_);
    
    // Append a copy of the target state, since we're within delta, but didn't hit it exactly
    if (reached && stateList)
    {
        StateType *toCopy = allocState()->as<StateType>();
        copyState(toCopy, to);
        stateList->push_back(toCopy);
    }
    
    freeState(temp);
    return reached;
}

void ompl::base::AtlasStateSpace::dumpMesh (std::ostream &out) const
{
    std::stringstream v, f;
    std::size_t vcount = 0;
    std::size_t fcount = 0;
    std::vector<Eigen::VectorXd> vertices;
    for (std::size_t i = 0; i < charts_.size(); i++)
    {
        // Write the vertices and the faces
        std::cout << "\rDumping chart " << i << std::flush;
        const AtlasChart &c = *charts_[i];
        c.toPolygon(vertices);
        std::stringstream poly;
        std::size_t fvcount = 0;
        for (std::size_t j = 0; j < vertices.size(); j++)
        {
            v << vertices[j].transpose() << "\n";
            poly << vcount++ << " ";
            fvcount++;
        }
        
        if (fvcount > 2)
        {
            f << fvcount << " " << poly.str() << "\n";
            fcount += 1;
        }
    }
    std::cout << "\n";
    out << "ply\n";
    out << "format ascii 1.0\n";
    out << "element vertex " << vcount << "\n";
    out << "property float x\n";
    out << "property float y\n";
    out << "property float z\n";
    out << "element face " << fcount << "\n";
    out << "property list uint uint vertex_index\n";
    out << "end_header\n";
    out << v.str() << f.str();
}

void ompl::base::AtlasStateSpace::dumpGraph (const PlannerData::Graph &graph, std::ostream &out, const bool asIs) const
{
    std::stringstream v, f;
    std::size_t vcount = 0;
    std::size_t fcount = 0;
    
    BOOST_FOREACH (PlannerData::Graph::Edge edge, boost::edges(graph))
    {
        std::vector<StateType *> stateList;
        const State *source = boost::get(vertex_type, graph, boost::source(edge, graph))->getState();
        const State *target = boost::get(vertex_type, graph, boost::target(edge, graph))->getState();
        
        if (!asIs)
            followManifold(source->as<StateType>(), target->as<StateType>(), true, &stateList);
        if (asIs || stateList.size() == 1)
        {
            v << source->as<StateType>()->toVector().transpose() << "\n";
            v << target->as<StateType>()->toVector().transpose() << "\n";
            v << source->as<StateType>()->toVector().transpose() << "\n";
            vcount += 3;
            f << 3 << " " << vcount-3 << " " << vcount-2 << " " << vcount-1 << "\n";
            fcount++;
            continue;
        }
        StateType *from = stateList[0];
        v << from->toVector().transpose() << "\n";
        vcount++;
        bool reset = true;
        for (std::size_t i = 1; i < stateList.size(); i++)
        {
            StateType *to = stateList[i];
            StateType *from = stateList[i-1];
            v << to->toVector().transpose() << "\n";
            v << from->toVector().transpose() << "\n";
            vcount += 2;
            f << 3 << " " << (reset ? vcount-3 : vcount-4) << " " << vcount-2 << " " << vcount-1 << "\n";
            fcount++;
            reset = false;
        }
    }
    
    out << "ply\n";
    out << "format ascii 1.0\n";
    out << "element vertex " << vcount << "\n";
    out << "property float x\n";
    out << "property float y\n";
    out << "property float z\n";
    out << "element face " << fcount << "\n";
    out << "property list uint uint vertex_index\n";
    out << "end_header\n";
    out << v.str() << f.str();
}

void ompl::base::AtlasStateSpace::dumpPath (ompl::geometric::PathGeometric &path, std::ostream &out, const bool asIs) const
{
    std::stringstream v, f;
    std::size_t vcount = 0;
    std::size_t fcount = 0;
    
    const std::vector<State *> &waypoints = path.getStates();
    for (std::size_t i = 0; i < waypoints.size()-1; i++)
    {
        std::vector<StateType *> stateList;
        State *source = waypoints[i];
        State *target = waypoints[i+1];
        
        if (!asIs)
            followManifold(source->as<StateType>(), target->as<StateType>(), true, &stateList);
        if (asIs || stateList.size() == 1)
        {
            v << source->as<StateType>()->toVector().transpose() << "\n";
            v << target->as<StateType>()->toVector().transpose() << "\n";
            v << source->as<StateType>()->toVector().transpose() << "\n";
            vcount += 3;
            f << 3 << " " << vcount-3 << " " << vcount-2 << " " << vcount-1 << "\n";
            fcount++;
            continue;
        }
        StateType *from = stateList[0];
        v << from->toVector().transpose() << "\n";
        vcount++;
        bool reset = true;
        for (std::size_t i = 1; i < stateList.size(); i++)
        {
            StateType *to = stateList[i];
            StateType *from = stateList[i-1];
            v << to->toVector().transpose() << "\n";
            v << from->toVector().transpose() << "\n";
            vcount += 2;
            f << 3 << " " << (reset ? vcount-3 : vcount-4) << " " << vcount-2 << " " << vcount-1 << "\n";
            fcount++;
            reset = false;
        }
    }
    
    out << "ply\n";
    out << "format ascii 1.0\n";
    out << "element vertex " << vcount << "\n";
    out << "property float x\n";
    out << "property float y\n";
    out << "property float z\n";
    out << "element face " << fcount << "\n";
    out << "property list uint uint vertex_index\n";
    out << "end_header\n";
    out << v.str() << f.str();
}

void ompl::base::AtlasStateSpace::interpolate (const State *from, const State *to, const double t, State *state) const
{
    if (noAtlas_)
    {
        RealVectorStateSpace::interpolate(from, to, t, state);
        return;
    }
    
    // Traverse the manifold and save all the intermediate states
    std::vector<StateType *> stateList;
    const bool noCollisionChecking = true;
    if (!followManifold(from->as<StateType>(), to->as<StateType>(), noCollisionChecking, &stateList))
    {
<<<<<<< HEAD
        // If we cannot reach the to state, we cannot know how far away it is. Assume infinite distance
        // and just return the to state for all t > 0.
=======
>>>>>>> 3a765640
        copyState(state, t > 0 ? to : from);
        return;
    }
    
    // Compute the state at time t
    fastInterpolate(stateList, t, state);
    
    // We are resposible for freeing these states
    for (std::size_t i = 0; i < stateList.size(); i++)
        freeState(stateList[i]);
}

void ompl::base::AtlasStateSpace::fastInterpolate (const std::vector<StateType *> &stateList, const double t, State *state) const
{
    std::size_t n = stateList.size();
    double *d = new double[n];

    // Compute partial sums of distances between intermediate states
    d[0] = 0;
    for (std::size_t i = 1; i < n; i++)
        d[i] = d[i-1] + distance(stateList[i-1], stateList[i]);
    
    // Find the two adjacent states between which lies t
    std::size_t i = 0;
    double tt;
    if (d[n-1] == 0)
    {
        // Corner case where total distance is near 0; prevents division by 0
        i = n-1;
        tt = t;
    }
    else
    {
        while (i < n-1 && d[i]/d[n-1] <= t)
            i++;
        tt = t-d[i-1]/d[n-1];
    }
    
    // Interpolate between these two states
    RealVectorStateSpace::interpolate(stateList[i > 0 ? i-1 : 0], stateList[i], tt, state);
    delete [] d;
    
    // Set the correct chart, guessing it might be one of the adjacent charts first
    StateType *astate = state->as<StateType>();
    const Eigen::VectorXd x = astate->toVector();
    const AtlasChart &c1 = stateList[i > 0 ? i-1 : 0]->getChart();
    const AtlasChart &c2 = stateList[i]->getChart();
    if (c1.inP(c1.psiInverse(x)))
        astate->setChart(c1);
    else if (c2.inP(c2.psiInverse(x)))
        astate->setChart(c2);
    else
    {
        const AtlasChart *c = owningChart(x);
        if (!c)
            c = &newChart(x);
        astate->setChart(*c);
    }
}

bool ompl::base::AtlasStateSpace::hasSymmetricInterpolate (void) const
{
    if (noAtlas_)
        return RealVectorStateSpace::hasSymmetricInterpolate();
    return false;
}

void ompl::base::AtlasStateSpace::copyState (State *destination, const State *source) const
{
    RealVectorStateSpace::copyState(destination, source);
    destination->as<StateType>()->setChart(source->as<StateType>()->getChart());
}

ompl::base::StateSamplerPtr ompl::base::AtlasStateSpace::allocDefaultStateSampler (void) const
{
    if (noAtlas_)
        return RealVectorStateSpace::allocDefaultStateSampler();
    return StateSamplerPtr(new AtlasStateSampler(*this));
}

ompl::base::State *ompl::base::AtlasStateSpace::allocState (void) const
{
    return new StateType(n_);
}

void ompl::base::AtlasStateSpace::freeState (State *state) const
{
    StateType *const astate = state->as<StateType>();
    const AtlasChart *const c = astate->getChart_safe();
    if (c)
        c->disown(astate);
    delete astate;
}

/// Protected

Eigen::MatrixXd ompl::base::AtlasStateSpace::numericalJacobian (const Eigen::VectorXd &x) const
{
    Eigen::VectorXd y1 = x;
    Eigen::VectorXd y2 = x;
    Eigen::MatrixXd jac(n_-k_, n_);
    
    // Use a 7-point central difference stencil on each entire column at once
    for (std::size_t j = 0; j < n_; j++)
    {
        // Make step size as small as possible while still giving usable accuracy
        const double h = std::sqrt(std::numeric_limits<double>::epsilon()) * (x[j] >= 1 ? x[j] : 1);
        
        y1[j] += h; y2[j] -= h;
        const Eigen::VectorXd m1 = (bigF(y1) - bigF(y2)) / (y1[j]-y2[j]);   // Can't assume y1[j]-y2[j] == 2*h because of precision errors
        y1[j] += h; y2[j] -= h;
        const Eigen::VectorXd m2 = (bigF(y1) - bigF(y2)) / (y1[j]-y2[j]);
        y1[j] += h; y2[j] -= h;
        const Eigen::VectorXd m3 = (bigF(y1) - bigF(y2)) / (y1[j]-y2[j]);
        
        jac.col(j) = 1.5*m1 - 0.6*m2 + 0.1*m3;
        
        // Reset for next iteration
        y1[j] = y2[j] = x[j];
    }
    
    return jac;
}<|MERGE_RESOLUTION|>--- conflicted
+++ resolved
@@ -982,11 +982,8 @@
     const bool noCollisionChecking = true;
     if (!followManifold(from->as<StateType>(), to->as<StateType>(), noCollisionChecking, &stateList))
     {
-<<<<<<< HEAD
         // If we cannot reach the to state, we cannot know how far away it is. Assume infinite distance
         // and just return the to state for all t > 0.
-=======
->>>>>>> 3a765640
         copyState(state, t > 0 ? to : from);
         return;
     }
