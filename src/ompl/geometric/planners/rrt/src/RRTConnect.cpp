/*********************************************************************
* Software License Agreement (BSD License)
*
*  Copyright (c) 2008, Willow Garage, Inc.
*  All rights reserved.
*
*  Redistribution and use in source and binary forms, with or without
*  modification, are permitted provided that the following conditions
*  are met:
*
*   * Redistributions of source code must retain the above copyright
*     notice, this list of conditions and the following disclaimer.
*   * Redistributions in binary form must reproduce the above
*     copyright notice, this list of conditions and the following
*     disclaimer in the documentation and/or other materials provided
*     with the distribution.
*   * Neither the name of the Willow Garage nor the names of its
*     contributors may be used to endorse or promote products derived
*     from this software without specific prior written permission.
*
*  THIS SOFTWARE IS PROVIDED BY THE COPYRIGHT HOLDERS AND CONTRIBUTORS
*  "AS IS" AND ANY EXPRESS OR IMPLIED WARRANTIES, INCLUDING, BUT NOT
*  LIMITED TO, THE IMPLIED WARRANTIES OF MERCHANTABILITY AND FITNESS
*  FOR A PARTICULAR PURPOSE ARE DISCLAIMED. IN NO EVENT SHALL THE
*  COPYRIGHT OWNER OR CONTRIBUTORS BE LIABLE FOR ANY DIRECT, INDIRECT,
*  INCIDENTAL, SPECIAL, EXEMPLARY, OR CONSEQUENTIAL DAMAGES (INCLUDING,
*  BUT NOT LIMITED TO, PROCUREMENT OF SUBSTITUTE GOODS OR SERVICES;
*  LOSS OF USE, DATA, OR PROFITS; OR BUSINESS INTERRUPTION) HOWEVER
*  CAUSED AND ON ANY THEORY OF LIABILITY, WHETHER IN CONTRACT, STRICT
*  LIABILITY, OR TORT (INCLUDING NEGLIGENCE OR OTHERWISE) ARISING IN
*  ANY WAY OUT OF THE USE OF THIS SOFTWARE, EVEN IF ADVISED OF THE
*  POSSIBILITY OF SUCH DAMAGE.
*********************************************************************/

/* Author: Ioan Sucan */

#include "ompl/geometric/planners/rrt/RRTConnect.h"
#include "ompl/base/goals/GoalSampleableRegion.h"
#include "ompl/tools/config/SelfConfig.h"

ompl::geometric::RRTConnect::RRTConnect(const base::SpaceInformationPtr &si, bool addIntermediateStates) : base::Planner(si, addIntermediateStates ? "RRTConnectIntermediate" : "RRTConnect")
{
    specs_.recognizedGoal = base::GOAL_SAMPLEABLE_REGION;
    specs_.directed = true;

    addIntermediateStates_ = addIntermediateStates;
    maxDistance_ = 0.0;

    Planner::declareParam<double>("range", this, &RRTConnect::setRange, &RRTConnect::getRange, "0.:1.:10000.");
<<<<<<< HEAD
    connectionPoint_ = std::make_pair<base::State*, base::State*>(nullptr, nullptr);
    distanceBetweenTrees_ = std::numeric_limits<double>::infinity();
=======
    connectionPoint_ = std::make_pair<base::State *, base::State *>(nullptr, nullptr);
>>>>>>> 5b7b0fdc
}

ompl::geometric::RRTConnect::~RRTConnect()
{
    freeMemory();
}

void ompl::geometric::RRTConnect::setup()
{
    Planner::setup();
    tools::SelfConfig sc(si_, getName());
    sc.configurePlannerRange(maxDistance_);

    if (!tStart_)
        tStart_.reset(tools::SelfConfig::getDefaultNearestNeighbors<Motion *>(this));
    if (!tGoal_)
        tGoal_.reset(tools::SelfConfig::getDefaultNearestNeighbors<Motion *>(this));
    tStart_->setDistanceFunction([this](const Motion *a, const Motion *b)
                                 {
                                     return distanceFunction(a, b);
                                 });
    tGoal_->setDistanceFunction([this](const Motion *a, const Motion *b)
                                {
                                    return distanceFunction(a, b);
                                });
}

void ompl::geometric::RRTConnect::freeMemory()
{
    std::vector<Motion *> motions;

    if (tStart_)
    {
        tStart_->list(motions);
        for (auto &motion : motions)
        {
            if (motion->state)
                si_->freeState(motion->state);
            delete motion;
        }
    }

    if (tGoal_)
    {
        tGoal_->list(motions);
        for (auto &motion : motions)
        {
            if (motion->state)
                si_->freeState(motion->state);
            delete motion;
        }
    }
}

void ompl::geometric::RRTConnect::clear()
{
    Planner::clear();
    sampler_.reset();
    freeMemory();
    if (tStart_)
        tStart_->clear();
    if (tGoal_)
        tGoal_->clear();
<<<<<<< HEAD
    connectionPoint_ = std::make_pair<base::State*, base::State*>(nullptr, nullptr);
    distanceBetweenTrees_ = std::numeric_limits<double>::infinity();
=======
    connectionPoint_ = std::make_pair<base::State *, base::State *>(nullptr, nullptr);
>>>>>>> 5b7b0fdc
}

ompl::geometric::RRTConnect::GrowState ompl::geometric::RRTConnect::growTree(TreeData &tree, TreeGrowingInfo &tgi,
                                                                             Motion *rmotion)
{
    /* find closest state in the tree */
    Motion *nmotion = tree->nearest(rmotion);

    /* assume we can reach the state we go towards */
    bool reach = true;

    /* find state to add */
    base::State *dstate = rmotion->state;
    double d = si_->distance(nmotion->state, rmotion->state);
    if (d > maxDistance_)
    {
        si_->getStateSpace()->interpolate(nmotion->state, rmotion->state, maxDistance_ / d, tgi.xstate);
        dstate = tgi.xstate;
        reach = false;
    }
    // if we are in the start tree, we just check the motion like we normally do;
    // if we are in the goal tree, we need to check the motion in reverse, but checkMotion() assumes the first state it
    // receives as argument is valid,
    // so we check that one first
<<<<<<< HEAD
    if (addIntermediateStates_)
    {
        std::vector<base::State *> states;
        const unsigned int count = 1 + si_->distance(nmotion->state, dstate) / si_->getStateValidityCheckingResolution();
        ompl::base::State *nstate = nmotion->state;
        if (tgi.start)
            si_->getMotionStates(nstate, dstate, states, count, true, true);
        else
            si_->getStateValidityChecker()->isValid(dstate) && si_->getMotionStates(dstate, nstate, states, count, true, true);
        if (states.empty())
            return TRAPPED;
        bool adv = si_->distance(states.back(), tgi.start ? dstate : nstate) <= 0.01;
        reach = reach && adv;
        si_->freeState(states[0]);
        Motion *motion;
        for (std::size_t i = 1; i < states.size(); i++)
        {
            if (adv)
            {
                /* create a motion */
                motion = new Motion;
                motion->state = states[i];
                motion->parent = nmotion;
                motion->root = nmotion->root;
                tgi.xmotion = motion;
                nmotion = motion;
                tree->add(motion);
            }
            else
                si_->freeState(states[i]);
        }
=======
    bool validMotion = tgi.start ?
                           si_->checkMotion(nmotion->state, dstate) :
                           si_->getStateValidityChecker()->isValid(dstate) && si_->checkMotion(dstate, nmotion->state);

    if (validMotion)
    {
        /* create a motion */
        auto *motion = new Motion(si_);
        si_->copyState(motion->state, dstate);
        motion->parent = nmotion;
        motion->root = nmotion->root;
        tgi.xmotion = motion;

        tree->add(motion);
>>>>>>> 5b7b0fdc
        if (reach)
            return REACHED;
        else if (adv)
            return ADVANCED;
        else
            return TRAPPED;
    }
    else
    {
        bool validMotion = tgi.start ? si_->checkMotion(nmotion->state, dstate) : si_->getStateValidityChecker()->isValid(dstate) && si_->checkMotion(dstate, nmotion->state);

        if (validMotion)
        {
            /* create a motion */
            Motion *motion = new Motion(si_);
            si_->copyState(motion->state, dstate);
            motion->parent = nmotion;
            motion->root = nmotion->root;
            tgi.xmotion = motion;

            tree->add(motion);
            if (reach)
                return REACHED;
            else
                return ADVANCED;
        }
        else
            return TRAPPED;
    }
}

ompl::base::PlannerStatus ompl::geometric::RRTConnect::solve(const base::PlannerTerminationCondition &ptc)
{
    checkValidity();
    base::GoalSampleableRegion *goal = dynamic_cast<base::GoalSampleableRegion *>(pdef_->getGoal().get());

    if (!goal)
    {
        OMPL_ERROR("%s: Unknown type of goal", getName().c_str());
        return base::PlannerStatus::UNRECOGNIZED_GOAL_TYPE;
    }

    while (const base::State *st = pis_.nextStart())
    {
        auto *motion = new Motion(si_);
        si_->copyState(motion->state, st);
        motion->root = motion->state;
        tStart_->add(motion);
    }

    if (tStart_->size() == 0)
    {
        OMPL_ERROR("%s: Motion planning start tree could not be initialized!", getName().c_str());
        return base::PlannerStatus::INVALID_START;
    }

    if (!goal->couldSample())
    {
        OMPL_ERROR("%s: Insufficient states in sampleable goal region", getName().c_str());
        return base::PlannerStatus::INVALID_GOAL;
    }

    if (!sampler_)
        sampler_ = si_->allocStateSampler();

    OMPL_INFORM("%s: Starting planning with %d states already in datastructure", getName().c_str(),
                (int)(tStart_->size() + tGoal_->size()));

    TreeGrowingInfo tgi;
    tgi.xstate = si_->allocState();

    auto *rmotion = new Motion(si_);
    base::State *rstate = rmotion->state;
    bool startTree = true;
    bool solved = false;

    while (ptc == false)
    {
        TreeData &tree = startTree ? tStart_ : tGoal_;
        tgi.start = startTree;
        startTree = !startTree;
        TreeData &otherTree = startTree ? tStart_ : tGoal_;

        if (tGoal_->size() == 0 || pis_.getSampledGoalsCount() < tGoal_->size() / 2)
        {
            const base::State *st = tGoal_->size() == 0 ? pis_.nextGoal(ptc) : pis_.nextGoal();
            if (st)
            {
                auto *motion = new Motion(si_);
                si_->copyState(motion->state, st);
                motion->root = motion->state;
                tGoal_->add(motion);
            }

            if (tGoal_->size() == 0)
            {
                OMPL_ERROR("%s: Unable to sample any valid states for goal tree", getName().c_str());
                break;
            }
        }

        /* sample random state */
        sampler_->sampleUniform(rstate);

        GrowState gs = growTree(tree, tgi, rmotion);

        if (gs != TRAPPED)
        {
            /* remember which motion was just added */
            Motion *addedMotion = tgi.xmotion;

            /* attempt to connect trees */

            /* if reached, it means we used rstate directly, no need top copy again */
            if (gs != REACHED)
                si_->copyState(rstate, tgi.xstate);

            GrowState gsc = ADVANCED;
            tgi.start = startTree;
            while (gsc == ADVANCED)
                gsc = growTree(otherTree, tgi, rmotion);

            /* update distance between trees */
            const double newDist = tree->getDistanceFunction()(addedMotion, otherTree->nearest(addedMotion));
            if (newDist < distanceBetweenTrees_)
            {
                distanceBetweenTrees_ = newDist;
                //OMPL_INFORM("Estimated distance to go: %f", distanceBetweenTrees_);
            }

            Motion *startMotion = startTree ? tgi.xmotion : addedMotion;
            Motion *goalMotion = startTree ? addedMotion : tgi.xmotion;

            /* if we connected the trees in a valid way (start and goal pair is valid)*/
            if (gsc == REACHED && goal->isStartGoalPairValid(startMotion->root, goalMotion->root))
            {
                // it must be the case that either the start tree or the goal tree has made some progress
                // so one of the parents is not nullptr. We go one step 'back' to avoid having a duplicate state
                // on the solution path
                if (startMotion->parent)
                    startMotion = startMotion->parent;
                else
                    goalMotion = goalMotion->parent;

                connectionPoint_ = std::make_pair(startMotion->state, goalMotion->state);

                /* construct the solution path */
                Motion *solution = startMotion;
                std::vector<Motion *> mpath1;
                while (solution != nullptr)
                {
                    mpath1.push_back(solution);
                    solution = solution->parent;
                }

                solution = goalMotion;
                std::vector<Motion *> mpath2;
                while (solution != nullptr)
                {
                    mpath2.push_back(solution);
                    solution = solution->parent;
                }

                auto path(std::make_shared<PathGeometric>(si_));
                path->getStates().reserve(mpath1.size() + mpath2.size());
                for (int i = mpath1.size() - 1; i >= 0; --i)
                    path->append(mpath1[i]->state);
                for (auto &i : mpath2)
                    path->append(i->state);

                pdef_->addSolutionPath(path, false, 0.0, getName());
                solved = true;
                break;
            }
        }
    }

    si_->freeState(tgi.xstate);
    si_->freeState(rstate);
    delete rmotion;

    OMPL_INFORM("%s: Created %u states (%u start + %u goal)", getName().c_str(), tStart_->size() + tGoal_->size(),
                tStart_->size(), tGoal_->size());

    return solved ? base::PlannerStatus::EXACT_SOLUTION : base::PlannerStatus::TIMEOUT;
}

void ompl::geometric::RRTConnect::getPlannerData(base::PlannerData &data) const
{
    Planner::getPlannerData(data);

    std::vector<Motion *> motions;
    if (tStart_)
        tStart_->list(motions);

    for (auto &motion : motions)
    {
        if (motion->parent == nullptr)
            data.addStartVertex(base::PlannerDataVertex(motion->state, 1));
        else
        {
            data.addEdge(base::PlannerDataVertex(motion->parent->state, 1), base::PlannerDataVertex(motion->state, 1));
        }
    }

    motions.clear();
    if (tGoal_)
        tGoal_->list(motions);

    for (auto &motion : motions)
    {
        if (motion->parent == nullptr)
            data.addGoalVertex(base::PlannerDataVertex(motion->state, 2));
        else
        {
            // The edges in the goal tree are reversed to be consistent with start tree
            data.addEdge(base::PlannerDataVertex(motion->state, 2), base::PlannerDataVertex(motion->parent->state, 2));
        }
    }

    // Add the edge connecting the two trees
    data.addEdge(data.vertexIndex(connectionPoint_.first), data.vertexIndex(connectionPoint_.second));

    // Add some info.
    data.properties["approx goal distance REAL"] = boost::lexical_cast<std::string>(distanceBetweenTrees_);
}<|MERGE_RESOLUTION|>--- conflicted
+++ resolved
@@ -47,12 +47,8 @@
     maxDistance_ = 0.0;
 
     Planner::declareParam<double>("range", this, &RRTConnect::setRange, &RRTConnect::getRange, "0.:1.:10000.");
-<<<<<<< HEAD
     connectionPoint_ = std::make_pair<base::State*, base::State*>(nullptr, nullptr);
     distanceBetweenTrees_ = std::numeric_limits<double>::infinity();
-=======
-    connectionPoint_ = std::make_pair<base::State *, base::State *>(nullptr, nullptr);
->>>>>>> 5b7b0fdc
 }
 
 ompl::geometric::RRTConnect::~RRTConnect()
@@ -116,12 +112,8 @@
         tStart_->clear();
     if (tGoal_)
         tGoal_->clear();
-<<<<<<< HEAD
     connectionPoint_ = std::make_pair<base::State*, base::State*>(nullptr, nullptr);
     distanceBetweenTrees_ = std::numeric_limits<double>::infinity();
-=======
-    connectionPoint_ = std::make_pair<base::State *, base::State *>(nullptr, nullptr);
->>>>>>> 5b7b0fdc
 }
 
 ompl::geometric::RRTConnect::GrowState ompl::geometric::RRTConnect::growTree(TreeData &tree, TreeGrowingInfo &tgi,
@@ -146,7 +138,6 @@
     // if we are in the goal tree, we need to check the motion in reverse, but checkMotion() assumes the first state it
     // receives as argument is valid,
     // so we check that one first
-<<<<<<< HEAD
     if (addIntermediateStates_)
     {
         std::vector<base::State *> states;
@@ -178,22 +169,6 @@
             else
                 si_->freeState(states[i]);
         }
-=======
-    bool validMotion = tgi.start ?
-                           si_->checkMotion(nmotion->state, dstate) :
-                           si_->getStateValidityChecker()->isValid(dstate) && si_->checkMotion(dstate, nmotion->state);
-
-    if (validMotion)
-    {
-        /* create a motion */
-        auto *motion = new Motion(si_);
-        si_->copyState(motion->state, dstate);
-        motion->parent = nmotion;
-        motion->root = nmotion->root;
-        tgi.xmotion = motion;
-
-        tree->add(motion);
->>>>>>> 5b7b0fdc
         if (reach)
             return REACHED;
         else if (adv)
