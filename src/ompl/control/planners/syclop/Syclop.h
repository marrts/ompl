--- conflicted
+++ resolved
@@ -85,15 +85,9 @@
             virtual void clear(void);
             virtual bool solve(const base::PlannerTerminationCondition& ptc);
 
-<<<<<<< HEAD
             typedef boost::function2<double, int, int> EdgeCostFactorFn;
             void addEdgeCostFactor(const EdgeCostFactorFn& factor);
 
-            void printRegions(void);
-            void printEdges(void);
-
-=======
->>>>>>> b246ae48
         protected:
             static const int NUM_FREEVOL_SAMPLES = 100000;
             static const double PROB_SHORTEST_PATH = 0.95; //0.95
